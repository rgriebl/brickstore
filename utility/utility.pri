RELPWD = $$replace(PWD,$$_PRO_FILE_PWD_,.)

INCLUDEPATH += $$RELPWD
DEPENDPATH  += $$RELPWD

RESOURCES += utility.qrc

# is this really still needed?
HEADERS += $$RELPWD/disableupdates.h \
           $$RELPWD/stopwatch.h \
           $$RELPWD/chunkwriter.h \


<<<<<<< HEAD
XSOURCES = filteredit \
           filter \
           headerview \
           messagebox \
           chunkreader \
           currency \
           multiprogressbar \
           progressdialog \
           spinner \
           taskpanemanager \
           threadpool \
           transfer \
           undo \
           workspace \
=======
XSOURCES = cfilteredit \
           cmessagebox \
           cmoney \
           cmultiprogressbar \
           cprogressdialog \
           cspinner \
           ctaskpanemanager \
           cthreadpool \
           ctransfer \
           cundo \
           cworkspace \
           filterparser \
>>>>>>> 229726c3
           qtemporaryresource \
           utility \


for( src, XSOURCES ) {
  HEADERS += $$RELPWD/$${src}.h
  SOURCES += $$RELPWD/$${src}.cpp
  
  exists($${src}_p.h) : HEADERS += $$RELPWD/$${src}_p.h
}

#for( form, XFORMS ) {
#  exists($${form}.h) : HEADERS += $${form}.h
#  exists($${form}.cpp) : SOURCES += $${form}.cpp
#  FORMS   += $${form}.ui
#}
<|MERGE_RESOLUTION|>--- conflicted
+++ resolved
@@ -5,54 +5,49 @@
 
 RESOURCES += utility.qrc
 
-# is this really still needed?
-HEADERS += $$RELPWD/disableupdates.h \
-           $$RELPWD/stopwatch.h \
-           $$RELPWD/chunkwriter.h \
+HEADERS += \
+  chunkreader.h \
+  chunkwriter.h \
+  currency.h \
+  disableupdates.h \
+  filter.h \
+  filteredit.h \
+  headerview.h \
+  messagebox.h \
+  multiprogressbar.h \
+  progressdialog.h \
+  qtemporaryresource.h \
+  qtemporaryresource_p.h \
+  spinner.h \
+  stopwatch.h \
+  taskpanemanager.h \
+  threadpool.h \
+  transfer.h \
+  undo.h \
+  utility.h \
+  workspace.h \
 
 
-<<<<<<< HEAD
-XSOURCES = filteredit \
-           filter \
-           headerview \
-           messagebox \
-           chunkreader \
-           currency \
-           multiprogressbar \
-           progressdialog \
-           spinner \
-           taskpanemanager \
-           threadpool \
-           transfer \
-           undo \
-           workspace \
-=======
-XSOURCES = cfilteredit \
-           cmessagebox \
-           cmoney \
-           cmultiprogressbar \
-           cprogressdialog \
-           cspinner \
-           ctaskpanemanager \
-           cthreadpool \
-           ctransfer \
-           cundo \
-           cworkspace \
-           filterparser \
->>>>>>> 229726c3
-           qtemporaryresource \
-           utility \
+SOURCES += \
+  chunkreader.cpp \
+  currency.cpp \
+  filter.cpp \
+  filteredit.cpp \
+  headerview.cpp \
+  messagebox.cpp \
+  multiprogressbar.cpp \
+  progressdialog.cpp \
+  qtemporaryresource.cpp \
+  spinner.cpp \
+  taskpanemanager.cpp \
+  threadpool.cpp \
+  transfer.cpp \
+  undo.cpp \
+  utility.cpp \
+  workspace.cpp \
 
 
-for( src, XSOURCES ) {
-  HEADERS += $$RELPWD/$${src}.h
-  SOURCES += $$RELPWD/$${src}.cpp
-  
-  exists($${src}_p.h) : HEADERS += $$RELPWD/$${src}_p.h
-}
-
-#for( form, XFORMS ) {
-#  exists($${form}.h) : HEADERS += $${form}.h
-#  exists($${form}.cpp) : SOURCES += $${form}.cpp
-#  FORMS   += $${form}.ui
-#}
+macx {
+  HEADERS += macx.h
+  OBJECTIVE_SOURCES += macx.mm
+}